--- conflicted
+++ resolved
@@ -20,11 +20,7 @@
     #   pynacl
 charset-normalizer==3.3.2
     # via requests
-<<<<<<< HEAD
-codespell==2.2.6
-=======
 codespell==2.3.0
->>>>>>> 9f174d92
     # via -r test-requirements.in
 coverage[toml]==7.5.2
     # via -r test-requirements.in
