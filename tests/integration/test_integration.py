#!/usr/bin/env python3
# Copyright 2023 Canonical Ltd.
# See LICENSE file for licensing details.

import json
import logging
import time
from base64 import b64decode
from collections import Counter
from pathlib import Path
from typing import List

import pytest
import requests
import yaml
from juju.application import Application
from juju.client.client import SecretsFilter
from pytest_operator.plugin import OpsTest

from charm import NMS_LOGIN_SECRET_LABEL
from nms import NMS, GnodeB, Upf

logger = logging.getLogger(__name__)

METADATA = yaml.safe_load(Path("./charmcraft.yaml").read_text())
ANY_CHARM_PATH = "./tests/integration/any_charm.py"
AMF_MOCK = "amf-mock"
APP_NAME = METADATA["name"]
DATABASE_APP_NAME = "mongodb-k8s"
DATABASE_APP_CHANNEL = "6/stable"
COMMON_DATABASE_RELATION_NAME = "common_database"
AUTH_DATABASE_RELATION_NAME = "auth_database"
WEBUI_DATABASE_RELATION_NAME = "webui_database"
LOGGING_RELATION_NAME = "logging"
GNBSIM_CHARM_NAME = "sdcore-gnbsim-k8s"
GNBSIM_CHARM_CHANNEL = "1.6/edge"
GNBSIM_RELATION_NAME = "fiveg_core_gnb"
GRAFANA_AGENT_APP_NAME = "grafana-agent-k8s"
GRAFANA_AGENT_APP_CHANNEL = "latest/stable"
UPF_CHARM_NAME = "sdcore-upf-k8s"
UPF_CHARM_CHANNEL = "1.6/edge"
UPF_RELATION_NAME = "fiveg_n4"
SDCORE_CHARMS_SERIES = "noble"
TLS_PROVIDER_CHARM_NAME = "self-signed-certificates"
TLS_PROVIDER_CHARM_CHANNEL = "latest/stable"
TRAEFIK_CHARM_NAME = "traefik-k8s"
TRAEFIK_CHARM_CHANNEL = "latest/stable"
SDCORE_CHARMS_BASE = "ubuntu@24.04"
TIMEOUT = 15 * 60


async def _deploy_database(ops_test: OpsTest):
    assert ops_test.model
    await ops_test.model.deploy(
        DATABASE_APP_NAME,
        application_name=DATABASE_APP_NAME,
        channel=DATABASE_APP_CHANNEL,
        trust=True,
    )


async def _deploy_grafana_agent(ops_test: OpsTest):
    assert ops_test.model
    await ops_test.model.deploy(
        GRAFANA_AGENT_APP_NAME,
        application_name=GRAFANA_AGENT_APP_NAME,
        channel=GRAFANA_AGENT_APP_CHANNEL,
    )


async def _deploy_traefik(ops_test: OpsTest):
    assert ops_test.model
    await ops_test.model.deploy(
        TRAEFIK_CHARM_NAME,
        application_name=TRAEFIK_CHARM_NAME,
        channel=TRAEFIK_CHARM_CHANNEL,
        trust=True,
    )
    # TODO: This is a workaround so Traefik has the same CA as NMS.
    # This should be removed and V1 of the certificate transfer interface should be used instead
    # The following PR is needed to get Traefik to implement V1 of certificate transfer interface:
    # https://github.com/canonical/traefik-k8s-operator/issues/407
    await ops_test.model.integrate(
        relation1=f"{TRAEFIK_CHARM_NAME}:certificates", relation2=TLS_PROVIDER_CHARM_NAME
    )


async def configure_traefik(ops_test: OpsTest, traefik_ip: str) -> None:
    assert ops_test.model
    traefik = ops_test.model.applications[TRAEFIK_CHARM_NAME]
    assert traefik
    await traefik.set_config(
        {"external_hostname": f"{traefik_ip}.nip.io", "routing_mode": "subdomain"}
    )
    await ops_test.model.wait_for_idle(
        apps=[TRAEFIK_CHARM_NAME],
        status="active",
        timeout=TIMEOUT,
    )


async def _deploy_sdcore_upf(ops_test: OpsTest):
    assert ops_test.model
    await ops_test.model.deploy(
        UPF_CHARM_NAME,
        application_name=UPF_CHARM_NAME,
        channel=UPF_CHARM_CHANNEL,
        series=SDCORE_CHARMS_SERIES,  # TODO: This should be replaced with base="ubuntu@24.04" once it's properly supported # noqa: E501
        trust=True,
        series="noble",  # TODO: This should be replaced with base=SDCORE_CHARMS_BASE once it's properly supported  # noqa: E501
    )


<<<<<<< HEAD
async def _deploy_nrf(ops_test: OpsTest):
    assert ops_test.model
    await ops_test.model.deploy(
        NRF_CHARM_NAME,
        application_name=NRF_CHARM_NAME,
        channel=NRF_CHARM_CHANNEL,
        series=SDCORE_CHARMS_SERIES,  # TODO: This should be replaced with base="ubuntu@24.04" once it's properly supported # noqa: E501
    )
    await ops_test.model.integrate(
        relation1=f"{NRF_CHARM_NAME}:database", relation2=f"{DATABASE_APP_NAME}"
    )
    await ops_test.model.integrate(relation1=NRF_CHARM_NAME, relation2=TLS_PROVIDER_CHARM_NAME)


=======
>>>>>>> 4eb9fa56
async def _deploy_sdcore_gnbsim(ops_test: OpsTest):
    assert ops_test.model
    await ops_test.model.deploy(
        GNBSIM_CHARM_NAME,
        application_name=GNBSIM_CHARM_NAME,
        channel=GNBSIM_CHARM_CHANNEL,
        series=SDCORE_CHARMS_SERIES,  # TODO: This should be replaced with base="ubuntu@24.04" once it's properly supported # noqa: E501
        trust=True,
        base=SDCORE_CHARMS_BASE,
    )
    await ops_test.model.integrate(relation1=f"{GNBSIM_CHARM_NAME}:fiveg-n2", relation2=AMF_MOCK)


async def _deploy_self_signed_certificates(ops_test: OpsTest):
    assert ops_test.model
    await ops_test.model.deploy(
        TLS_PROVIDER_CHARM_NAME,
        application_name=TLS_PROVIDER_CHARM_NAME,
        channel=TLS_PROVIDER_CHARM_CHANNEL,
    )

async def _deploy_amf_mock(ops_test: OpsTest):
    fiveg_n2_lib_url = "https://github.com/canonical/sdcore-amf-k8s-operator/raw/main/lib/charms/sdcore_amf_k8s/v0/fiveg_n2.py"
    fiveg_n2_lib = requests.get(fiveg_n2_lib_url, timeout=10).text
    any_charm_src_overwrite = {
        "fiveg_n2.py": fiveg_n2_lib,
        "any_charm.py": Path(ANY_CHARM_PATH).read_text(),
    }
    assert ops_test.model
    await ops_test.model.deploy(
<<<<<<< HEAD
        AMF_CHARM_NAME,
        application_name=AMF_CHARM_NAME,
        channel=AMF_CHARM_CHANNEL,
        series=SDCORE_CHARMS_SERIES,  # TODO: This should be replaced with base="ubuntu@24.04" once it's properly supported # noqa: E501
        trust=True,
=======
        "any-charm",
        application_name=AMF_MOCK,
        channel="beta",
        config={
            "src-overwrite": json.dumps(any_charm_src_overwrite),
            "python-packages": "pytest-interface-tester"
        },
>>>>>>> 4eb9fa56
    )


async def get_traefik_proxied_endpoints(ops_test: OpsTest) -> dict:
    """Retrieve the endpoints by using Traefik's `show-proxied-endpoints` action."""
    assert ops_test.model
    traefik = ops_test.model.applications[TRAEFIK_CHARM_NAME]
    assert traefik
    traefik_unit = traefik.units[0]
    t0 = time.time()
    timeout = 30  # seconds
    while time.time() - t0 < timeout:
        proxied_endpoint_action = await traefik_unit.run_action(
            action_name="show-proxied-endpoints"
        )
        action_output = await ops_test.model.get_action_output(
            action_uuid=proxied_endpoint_action.entity_id, wait=30
        )

        if "proxied-endpoints" in action_output:
            proxied_endpoints = json.loads(action_output["proxied-endpoints"])
            return proxied_endpoints
        else:
            logger.info("Traefik did not return proxied endpoints yet")
        time.sleep(2)

    raise TimeoutError("Traefik did not return proxied endpoints")


async def get_traefik_ip_address(ops_test: OpsTest) -> str:
    endpoints = await get_traefik_proxied_endpoints(ops_test)
    return _get_host_from_url(endpoints[TRAEFIK_CHARM_NAME]["url"])


async def get_sdcore_nms_external_endpoint(ops_test: OpsTest) -> str:
    endpoints = await get_traefik_proxied_endpoints(ops_test)
    return endpoints[APP_NAME]["url"].rstrip("/")


def _get_host_from_url(url: str) -> str:
    """Return the host from a URL formatted as http://<host>:<port>/ or as http://<host>/."""
    return url.split("//")[1].split(":")[0].split("/")[0]


def ui_is_running(nms_endpoint: str) -> bool:
    url = f"{nms_endpoint}/network-configuration"
    logger.info(f"Reaching NMS UI at {url}")
    t0 = time.time()
    timeout = 300  # seconds
    while time.time() - t0 < timeout:
        try:
            response = requests.get(url=url, timeout=5, verify=False)
            response.raise_for_status()
            logger.info(response.content.decode("utf-8"))
            if "5G NMS" in response.content.decode("utf-8"):
                return True
        except Exception as e:
            logger.error(f"UI is not running yet: {e}")
        time.sleep(2)
    return False


def get_nms_inventory_resource(url: str) -> List:
    t0 = time.time()
    timeout = 100  # seconds
    while time.time() - t0 < timeout:
        try:
            response = requests.get(url=url, timeout=5)
            response.raise_for_status()
            return response.json()
        except Exception as e:
            logger.error("Cannot connect to the nms inventory: %s", e)
        time.sleep(2)
    return []


async def get_nms_credentials(ops_test: OpsTest) -> dict[str, str]:
    assert ops_test.model
    secrets = await ops_test.model.list_secrets(
        filter=SecretsFilter(label=NMS_LOGIN_SECRET_LABEL), show_secrets=True
    )
    return {
        field: b64decode(secrets[0].value.data[field]).decode("utf-8")
        for field in ["username", "password", "token"]
    }


@pytest.fixture(scope="module")
@pytest.mark.abort_on_fail
async def deploy(ops_test: OpsTest, request):
    """Deploy required components."""
    charm = Path(request.config.getoption("--charm_path")).resolve()
    resources = {
        "nms-image": METADATA["resources"]["nms-image"]["upstream-source"],
    }
    assert ops_test.model
    await ops_test.model.deploy(
        charm,
        resources=resources,
        application_name=APP_NAME,
        trust=True,
    )
    await _deploy_database(ops_test)
    await _deploy_self_signed_certificates(ops_test)
    await _deploy_amf_mock(ops_test)
    await _deploy_sdcore_gnbsim(ops_test)
    await _deploy_sdcore_upf(ops_test)
    await _deploy_grafana_agent(ops_test)
    await _deploy_traefik(ops_test)


@pytest.mark.abort_on_fail
async def test_given_charm_is_built_when_deployed_then_status_is_blocked(
    ops_test: OpsTest, deploy
):
    assert ops_test.model
    await ops_test.model.wait_for_idle(
        apps=[APP_NAME],
        status="blocked",
        timeout=TIMEOUT,
    )


@pytest.mark.abort_on_fail
async def test_relate_and_wait_for_active_status(ops_test: OpsTest, deploy):
    assert ops_test.model
    await ops_test.model.integrate(
        relation1=f"{APP_NAME}:{COMMON_DATABASE_RELATION_NAME}", relation2=DATABASE_APP_NAME
    )
    await ops_test.model.integrate(
        relation1=f"{APP_NAME}:{AUTH_DATABASE_RELATION_NAME}", relation2=DATABASE_APP_NAME
    )
    await ops_test.model.integrate(relation1=APP_NAME, relation2=TLS_PROVIDER_CHARM_NAME)
    await ops_test.model.integrate(
        relation1=f"{APP_NAME}:{WEBUI_DATABASE_RELATION_NAME}", relation2=DATABASE_APP_NAME
    )
    await ops_test.model.integrate(
        relation1=f"{APP_NAME}:{LOGGING_RELATION_NAME}", relation2=GRAFANA_AGENT_APP_NAME
    )
    await ops_test.model.integrate(
        relation1=f"{APP_NAME}:{GNBSIM_RELATION_NAME}", relation2=GNBSIM_CHARM_NAME
    )
    await ops_test.model.integrate(
        relation1=f"{APP_NAME}:{UPF_RELATION_NAME}", relation2=UPF_CHARM_NAME
    )
    await ops_test.model.integrate(
        relation1=f"{APP_NAME}:ingress", relation2=f"{TRAEFIK_CHARM_NAME}:ingress"
    )
    await ops_test.model.wait_for_idle(
        apps=[APP_NAME, TRAEFIK_CHARM_NAME],
        status="active",
        timeout=TIMEOUT,
    )


@pytest.mark.abort_on_fail
async def test_given_related_to_traefik_when_fetch_ui_then_returns_html_content(
    ops_test: OpsTest, deploy
):
    # Workaround for Traefik issue: https://github.com/canonical/traefik-k8s-operator/issues/361
    traefik_ip = await get_traefik_ip_address(ops_test)
    await configure_traefik(ops_test, traefik_ip)
    nms_url = await get_sdcore_nms_external_endpoint(ops_test)
    assert nms_url.startswith("https")
    assert ui_is_running(nms_endpoint=nms_url)


@pytest.mark.abort_on_fail
async def test_given_nms_related_to_gnbsim_and_gnbsim_status_is_active_then_nms_inventory_contains_gnb_information(  # noqa: E501
    ops_test: OpsTest, deploy
):
    assert ops_test.model
    admin_credentials = await get_nms_credentials(ops_test)
    token = admin_credentials.get("token")
    assert token
    nms_url = await get_sdcore_nms_external_endpoint(ops_test)
    nms_client = NMS(url=nms_url)

    gnbs = nms_client.list_gnbs(token=token)

    expected_gnb_name = f"{ops_test.model.name}-gnbsim-{GNBSIM_CHARM_NAME}"
    expected_gnb = GnodeB(name=expected_gnb_name, tac=1)
    logger.info(expected_gnb_name)
    logger.info(expected_gnb)
    assert gnbs == [expected_gnb]


@pytest.mark.abort_on_fail
async def test_given_nms_related_to_upf_and_upf_status_is_active_then_nms_inventory_contains_upf_information(  # noqa: E501
    ops_test: OpsTest, deploy
):
    assert ops_test.model
    admin_credentials = await get_nms_credentials(ops_test)
    token = admin_credentials.get("token")
    assert token
    await ops_test.model.wait_for_idle(apps=[UPF_CHARM_NAME], status="active", timeout=TIMEOUT)
    nms_url = await get_sdcore_nms_external_endpoint(ops_test)
    nms_client = NMS(url=nms_url)

    upfs = nms_client.list_upfs(token=token)

    expected_upf_hostname = f"{UPF_CHARM_NAME}-external.{ops_test.model.name}.svc.cluster.local"
    expected_upf = Upf(hostname=expected_upf_hostname, port=8805)
    assert upfs == [expected_upf]


@pytest.mark.abort_on_fail
async def test_given_gnb_and_upf_are_remove_then_nms_inventory_does_not_contain_upf_nor_gnb_information(  # noqa: E501
    ops_test: OpsTest, deploy
):
    assert ops_test.model
    admin_credentials = await get_nms_credentials(ops_test)
    token = admin_credentials.get("token")
    assert token
    await ops_test.model.remove_application(UPF_CHARM_NAME, block_until_done=False)
    await ops_test.model.remove_application(GNBSIM_CHARM_NAME, block_until_done=True)
    await ops_test.model.wait_for_idle(apps=[APP_NAME], status="active", timeout=TIMEOUT)
    nms_url = await get_sdcore_nms_external_endpoint(ops_test)

    nms_client = NMS(url=nms_url)

    gnbs = nms_client.list_gnbs(token=token)
    assert gnbs == []

    upfs = nms_client.list_upfs(token=token)
    assert upfs == []


@pytest.mark.abort_on_fail
async def test_remove_database_and_wait_for_blocked_status(ops_test: OpsTest, deploy):
    assert ops_test.model
    await ops_test.model.remove_application(DATABASE_APP_NAME, block_until_done=True)
    await ops_test.model.wait_for_idle(apps=[APP_NAME], status="blocked", timeout=TIMEOUT)


@pytest.mark.abort_on_fail
async def test_restore_database_and_wait_for_active_status(ops_test: OpsTest, deploy):
    assert ops_test.model
    await _deploy_database(ops_test)
    await ops_test.model.integrate(
        relation1=f"{APP_NAME}:{COMMON_DATABASE_RELATION_NAME}", relation2=DATABASE_APP_NAME
    )
    await ops_test.model.integrate(
        relation1=f"{APP_NAME}:{AUTH_DATABASE_RELATION_NAME}", relation2=DATABASE_APP_NAME
    )
    await ops_test.model.integrate(
        relation1=f"{APP_NAME}:{WEBUI_DATABASE_RELATION_NAME}", relation2=DATABASE_APP_NAME
    )
    await ops_test.model.wait_for_idle(apps=[APP_NAME], status="active", timeout=TIMEOUT)


@pytest.mark.abort_on_fail
async def test_given_db_restored_then_credentials_are_restored_and_valid(
    ops_test: OpsTest, deploy
):
    assert ops_test.model
    admin_credentials = await get_nms_credentials(ops_test)
    username = admin_credentials.get("username")
    password = admin_credentials.get("password")
    assert username
    assert password
    nms_url = await get_sdcore_nms_external_endpoint(ops_test)
    nms_client = NMS(url=nms_url)
    token = nms_client.login(username=username, password = password)
    assert token


@pytest.mark.abort_on_fail
async def test_remove_tls_and_wait_for_blocked_status(ops_test: OpsTest, deploy):
    assert ops_test.model
    await ops_test.model.remove_application(TLS_PROVIDER_CHARM_NAME, block_until_done=True)
    await ops_test.model.wait_for_idle(apps=[APP_NAME], status="blocked", timeout=60)


@pytest.mark.abort_on_fail
async def test_restore_tls_and_wait_for_active_status(ops_test: OpsTest, deploy):
    assert ops_test.model
    await _deploy_self_signed_certificates(ops_test)
    await ops_test.model.integrate(relation1=APP_NAME, relation2=TLS_PROVIDER_CHARM_NAME)
    await ops_test.model.wait_for_idle(apps=[APP_NAME], status="active", timeout=TIMEOUT)


async def test_when_scale_app_beyond_1_then_only_one_unit_is_active(ops_test: OpsTest, deploy):
    assert ops_test.model
    assert isinstance(app := ops_test.model.applications[APP_NAME], Application)
    await app.scale(3)
    await ops_test.model.wait_for_idle(apps=[APP_NAME], timeout=TIMEOUT, wait_for_at_least_units=3)
    unit_statuses = Counter(unit.workload_status for unit in app.units)
    assert unit_statuses.get("active") == 1
    assert unit_statuses.get("blocked") == 2


async def test_remove_app(ops_test: OpsTest, deploy):
    assert ops_test.model
    await ops_test.model.remove_application(APP_NAME, block_until_done=True)<|MERGE_RESOLUTION|>--- conflicted
+++ resolved
@@ -33,12 +33,12 @@
 WEBUI_DATABASE_RELATION_NAME = "webui_database"
 LOGGING_RELATION_NAME = "logging"
 GNBSIM_CHARM_NAME = "sdcore-gnbsim-k8s"
-GNBSIM_CHARM_CHANNEL = "1.6/edge"
+GNBSIM_CHARM_CHANNEL = "1.5/candidate"
 GNBSIM_RELATION_NAME = "fiveg_core_gnb"
 GRAFANA_AGENT_APP_NAME = "grafana-agent-k8s"
 GRAFANA_AGENT_APP_CHANNEL = "latest/stable"
 UPF_CHARM_NAME = "sdcore-upf-k8s"
-UPF_CHARM_CHANNEL = "1.6/edge"
+UPF_CHARM_CHANNEL = "1.5/stable"
 UPF_RELATION_NAME = "fiveg_n4"
 SDCORE_CHARMS_SERIES = "noble"
 TLS_PROVIDER_CHARM_NAME = "self-signed-certificates"
@@ -107,27 +107,9 @@
         channel=UPF_CHARM_CHANNEL,
         series=SDCORE_CHARMS_SERIES,  # TODO: This should be replaced with base="ubuntu@24.04" once it's properly supported # noqa: E501
         trust=True,
-        series="noble",  # TODO: This should be replaced with base=SDCORE_CHARMS_BASE once it's properly supported  # noqa: E501
-    )
-
-
-<<<<<<< HEAD
-async def _deploy_nrf(ops_test: OpsTest):
-    assert ops_test.model
-    await ops_test.model.deploy(
-        NRF_CHARM_NAME,
-        application_name=NRF_CHARM_NAME,
-        channel=NRF_CHARM_CHANNEL,
-        series=SDCORE_CHARMS_SERIES,  # TODO: This should be replaced with base="ubuntu@24.04" once it's properly supported # noqa: E501
-    )
-    await ops_test.model.integrate(
-        relation1=f"{NRF_CHARM_NAME}:database", relation2=f"{DATABASE_APP_NAME}"
-    )
-    await ops_test.model.integrate(relation1=NRF_CHARM_NAME, relation2=TLS_PROVIDER_CHARM_NAME)
-
-
-=======
->>>>>>> 4eb9fa56
+    )
+
+
 async def _deploy_sdcore_gnbsim(ops_test: OpsTest):
     assert ops_test.model
     await ops_test.model.deploy(
@@ -158,13 +140,6 @@
     }
     assert ops_test.model
     await ops_test.model.deploy(
-<<<<<<< HEAD
-        AMF_CHARM_NAME,
-        application_name=AMF_CHARM_NAME,
-        channel=AMF_CHARM_CHANNEL,
-        series=SDCORE_CHARMS_SERIES,  # TODO: This should be replaced with base="ubuntu@24.04" once it's properly supported # noqa: E501
-        trust=True,
-=======
         "any-charm",
         application_name=AMF_MOCK,
         channel="beta",
@@ -172,7 +147,6 @@
             "src-overwrite": json.dumps(any_charm_src_overwrite),
             "python-packages": "pytest-interface-tester"
         },
->>>>>>> 4eb9fa56
     )
 
 
